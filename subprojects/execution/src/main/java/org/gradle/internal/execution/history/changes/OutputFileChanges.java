/*
 * Copyright 2016 the original author or authors.
 *
 * Licensed under the Apache License, Version 2.0 (the "License");
 * you may not use this file except in compliance with the License.
 * You may obtain a copy of the License at
 *
 *      http://www.apache.org/licenses/LICENSE-2.0
 *
 * Unless required by applicable law or agreed to in writing, software
 * distributed under the License is distributed on an "AS IS" BASIS,
 * WITHOUT WARRANTIES OR CONDITIONS OF ANY KIND, either express or implied.
 * See the License for the specific language governing permissions and
 * limitations under the License.
 */

package org.gradle.internal.execution.history.changes;

import com.google.common.annotations.VisibleForTesting;
import org.gradle.internal.snapshot.FileSystemLocationSnapshot;
import org.gradle.internal.snapshot.FileSystemSnapshot;
import org.gradle.internal.snapshot.MissingFileSnapshot;
import org.gradle.internal.snapshot.RootTrackingFileSystemSnapshotHierarchyVisitor;
import org.gradle.internal.snapshot.SnapshotUtil;
import org.gradle.internal.snapshot.SnapshotVisitResult;

import java.util.LinkedHashMap;
import java.util.Map;
import java.util.SortedMap;

public class OutputFileChanges implements ChangeContainer {

    private static final CompareStrategy.ChangeFactory<FileSystemLocationSnapshot> SNAPSHOT_CHANGE_FACTORY = new CompareStrategy.ChangeFactory<FileSystemLocationSnapshot>() {
        @Override
        public Change added(String path, String propertyTitle, FileSystemLocationSnapshot current) {
            return new DescriptiveChange("Output property '%s' file %s has been added.", propertyTitle, path);
        }

        @Override
        public Change removed(String path, String propertyTitle, FileSystemLocationSnapshot previous) {
            return new DescriptiveChange("Output property '%s' file %s has been removed.", propertyTitle, path);
        }

        @Override
        public Change modified(String path, String propertyTitle, FileSystemLocationSnapshot previous, FileSystemLocationSnapshot current) {
            return new DescriptiveChange("Output property '%s' file %s has changed.", propertyTitle, path);
        }
    };

    private static final TrivialChangeDetector.ItemComparator<FileSystemLocationSnapshot> SNAPSHOT_COMPARATOR = new TrivialChangeDetector.ItemComparator<FileSystemLocationSnapshot>() {
        @Override
        public boolean hasSamePath(FileSystemLocationSnapshot previous, FileSystemLocationSnapshot current) {
            return previous.getAbsolutePath().equals(current.getAbsolutePath());
        }

        @Override
        public boolean hasSameContent(FileSystemLocationSnapshot previous, FileSystemLocationSnapshot current) {
            return previous.isContentUpToDate(current);
        }
    };

    @VisibleForTesting
    static final CompareStrategy<FileSystemSnapshot, FileSystemLocationSnapshot> COMPARE_STRATEGY = new CompareStrategy<>(
        OutputFileChanges::index,
        SnapshotUtil::getRootHashes,
        new TrivialChangeDetector<>(
            SNAPSHOT_COMPARATOR,
            SNAPSHOT_CHANGE_FACTORY,
            new AbsolutePathChangeDetector<>(
                FileSystemLocationSnapshot::isContentUpToDate,
                SNAPSHOT_CHANGE_FACTORY
            )
        )
    );

    private final SortedMap<String, FileSystemSnapshot> previous;
    private final SortedMap<String, FileSystemSnapshot> current;

    public OutputFileChanges(SortedMap<String, FileSystemSnapshot> previous, SortedMap<String, FileSystemSnapshot> current) {
        this.previous = previous;
        this.current = current;
    }

    @Override
    public boolean accept(ChangeVisitor visitor) {
        return SortedMapDiffUtil.diff(previous, current, new PropertyDiffListener<String, FileSystemSnapshot, FileSystemSnapshot>() {
            @Override
            public boolean removed(String previousProperty) {
                return true;
            }

            @Override
            public boolean added(String currentProperty) {
                return true;
            }

            @Override
            public boolean updated(String property, FileSystemSnapshot previous, FileSystemSnapshot current) {
                return COMPARE_STRATEGY.visitChangesSince(previous, current, property, visitor);
            }
        });
    }

    private static Map<String, FileSystemLocationSnapshot> index(FileSystemSnapshot snapshot) {
<<<<<<< HEAD
        HashMap<String, FileSystemLocationSnapshot> index = new HashMap<>();
=======
        Map<String, FileSystemLocationSnapshot> index = new LinkedHashMap<>();
>>>>>>> 4b40b78b
        snapshot.accept(new RootTrackingFileSystemSnapshotHierarchyVisitor() {
            @Override
            public SnapshotVisitResult visitEntry(FileSystemLocationSnapshot snapshot, boolean isRoot) {
                // Remove missing roots so they show up as added/removed instead of changed
                if (!(isRoot && snapshot instanceof MissingFileSnapshot)) {
                    index.put(snapshot.getAbsolutePath(), snapshot);
                }
                return SnapshotVisitResult.CONTINUE;
            }
        });
        return index;
    }
}<|MERGE_RESOLUTION|>--- conflicted
+++ resolved
@@ -102,11 +102,7 @@
     }
 
     private static Map<String, FileSystemLocationSnapshot> index(FileSystemSnapshot snapshot) {
-<<<<<<< HEAD
-        HashMap<String, FileSystemLocationSnapshot> index = new HashMap<>();
-=======
         Map<String, FileSystemLocationSnapshot> index = new LinkedHashMap<>();
->>>>>>> 4b40b78b
         snapshot.accept(new RootTrackingFileSystemSnapshotHierarchyVisitor() {
             @Override
             public SnapshotVisitResult visitEntry(FileSystemLocationSnapshot snapshot, boolean isRoot) {
