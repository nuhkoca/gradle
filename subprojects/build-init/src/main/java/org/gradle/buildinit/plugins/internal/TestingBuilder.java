--- conflicted
+++ resolved
@@ -19,16 +19,9 @@
 import org.gradle.buildinit.plugins.internal.BuildScriptBuilder.SuiteSpec;
 
 public interface TestingBuilder {
-<<<<<<< HEAD
     SuiteSpec junitSuite(String name);
     SuiteSpec junitJupiterSuite(String name);
     SuiteSpec spockSuite(String name);
     SuiteSpec kotlinTestSuite(String name);
-=======
-    void junitSuite(String name);
-    void junitJupiterSuite(String name);
-    void spockSuite(String name);
-    void kotlinTestSuite(String name);
-    void testNG(String name);
->>>>>>> ac4c324e
+    SuiteSpec testNG(String name);
 }